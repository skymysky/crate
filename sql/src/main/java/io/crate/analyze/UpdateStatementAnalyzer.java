--- conflicted
+++ resolved
@@ -44,7 +44,6 @@
 import java.util.List;
 import java.util.Map;
 
-<<<<<<< HEAD
 import static io.crate.planner.symbol.Field.unwrap;
 
 public class UpdateStatementAnalyzer extends DefaultTraversalVisitor<AnalyzedStatement, Void> {
@@ -56,94 +55,6 @@
                     && input.type().id() == ArrayType.ID
                     && ((ArrayType)input.type()).innerType().equals(DataTypes.OBJECT);
         }
-=======
-public class UpdateStatementAnalyzer extends AbstractStatementAnalyzer<Symbol, UpdateAnalyzedStatement> {
-
-    final DataStatementAnalyzer<UpdateAnalyzedStatement.NestedAnalyzedStatement> innerAnalyzer =
-            new DataStatementAnalyzer<UpdateAnalyzedStatement.NestedAnalyzedStatement>() {
-
-                @Override
-                public Symbol visitUpdate(Update node, UpdateAnalyzedStatement.NestedAnalyzedStatement context) {
-                    process(node.relation(), context);
-                    for (Assignment assignment : node.assignements()) {
-                        process(assignment, context);
-                    }
-                    context.whereClause(generateWhereClause(node.whereClause(), context));
-                    return null;
-                }
-
-                @Override
-                public AnalyzedStatement newAnalysis(ParameterContext parameterContext) {
-                    return new UpdateAnalyzedStatement.NestedAnalyzedStatement(
-                        referenceInfos, functions, parameterContext, globalReferenceResolver);
-                }
-
-                @Override
-                protected Symbol visitTable(Table node, UpdateAnalyzedStatement.NestedAnalyzedStatement context) {
-                    Preconditions.checkState(context.table() == null, "updating multiple tables is not supported");
-                    context.editableTable(TableIdent.of(node));
-                    return null;
-                }
-
-                @Override
-                public Symbol visitAssignment(Assignment node, UpdateAnalyzedStatement.NestedAnalyzedStatement context) {
-                    // unknown columns in strict objects handled in here
-                    Reference reference = (Reference)process(node.columnName(), context);
-                    final ColumnIdent ident = reference.info().ident().columnIdent();
-                    if (ident.name().startsWith("_")) {
-                        throw new IllegalArgumentException("Updating system columns is not allowed");
-                    }
-                    if (context.hasMatchingParent(reference.info(), UpdateAnalyzedStatement.NestedAnalyzedStatement.IS_OBJECT_ARRAY)) {
-                        // cannot update fields of object arrays
-                        throw new IllegalArgumentException("Updating fields of object arrays is not supported");
-                    }
-
-                    // it's something that we can normalize to a literal
-                    Symbol value = process(node.expression(), context);
-                    Literal updateValue;
-                    try {
-                        updateValue = context.normalizeInputForReference(value, reference, true);
-                    } catch(IllegalArgumentException|UnsupportedOperationException e) {
-                        throw new ColumnValidationException(ident.sqlFqn(), e);
-                    }
-
-                    if (context.table.clusteredBy() != null) {
-                        ensureNotUpdated(ident, updateValue, context.table.clusteredBy(),
-                                "Updating a clustered-by column is not supported");
-                    }
-
-                    for (ColumnIdent pkIdent : context.table().primaryKey()) {
-                        ensureNotUpdated(ident, updateValue, pkIdent, "Updating a primary key is not supported");
-                    }
-                    for (ColumnIdent partitionIdent : context.table.partitionedBy()) {
-                        ensureNotUpdated(ident, updateValue, partitionIdent, "Updating a partitioned-by column is not supported");
-                    }
-
-                    context.addAssignment(reference, updateValue);
-                    return null;
-                }
-
-                @Override
-                protected Symbol visitQualifiedNameReference(QualifiedNameReference node, UpdateAnalyzedStatement.NestedAnalyzedStatement context) {
-                    ReferenceIdent ident = context.getReference(node.getName());
-                    return context.allocateReference(ident, true);
-                }
-
-                private void ensureNotUpdated(ColumnIdent columnUpdated,
-                                              Literal newValue,
-                                              ColumnIdent protectedColumnIdent,
-                                              String errorMessage) {
-                    if (columnUpdated.equals(protectedColumnIdent)) {
-                        throw new IllegalArgumentException(errorMessage);
-                    }
-
-                    if (protectedColumnIdent.isChildOf(columnUpdated) &&
-                            !(newValue.valueType().equals(DataTypes.OBJECT)
-                                    && StringObjectMaps.fromMapByPath((Map) newValue.value(), protectedColumnIdent.path()) == null)) {
-                        throw new IllegalArgumentException(errorMessage);
-                    }
-                }
->>>>>>> 2a546c95
     };
 
     private AnalysisMetaData analysisMetaData;
@@ -227,7 +138,7 @@
         try {
             updateValue = expressionAnalyzer.normalizeInputForReference(value, reference, true);
         } catch (IllegalArgumentException | UnsupportedOperationException e) {
-            throw new ColumnValidationException(ident.fqn(), e);
+            throw new ColumnValidationException(ident.sqlFqn(), e);
         }
 
         if (tableInfo.clusteredBy() != null) {
